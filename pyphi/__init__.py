--- conflicted
+++ resolved
@@ -65,16 +65,10 @@
 __copyright__ = 'Copyright 2014-2015 Will Mayner'
 
 
-<<<<<<< HEAD
-from .network import Network
-from .subsystem import Subsystem
-from . import compute, constants, config, db, examples, macro
-=======
-from . import network, subsystem, compute, constants, config, db, examples
+from . import network, subsystem, compute, constants, config, db, examples, macro
 
 Network = network.Network
 Subsystem = subsystem.Subsystem
->>>>>>> e48609a5
 
 import logging
 import logging.config
