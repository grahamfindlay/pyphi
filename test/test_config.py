--- conflicted
+++ resolved
@@ -157,28 +157,6 @@
     for value in valid:
         setattr(config, name, value)
 
-<<<<<<< HEAD
-@config.override(PRECISION=6)
-def test_load_config_file():
-    config.load_config_file(EXAMPLE_CONFIG_FILE)
-    assert config.PRECISION == 100
-    assert config.SOME_OTHER_CONFIG == 'loaded'
-
-
-def test_log_through_progress_handler(capsys):
-    log = logging.getLogger('pyphi.config')
-    with config.override(LOG_STDOUT_LEVEL='INFO'):
-        config.configure_logging()
-        log.warning('Just a warning, folks.')
-
-    out, err = capsys.readouterr()
-    assert 'Just a warning, folks.' in err
-
-    # Reset logging
-    # TODO: handle automatically
-    config.configure_logging()
-=======
     for value in invalid:
         with pytest.raises(ValueError):
-            setattr(config, name, value)
->>>>>>> 477fb2d4
+            setattr(config, name, value)